--- conflicted
+++ resolved
@@ -241,27 +241,16 @@
             params.forEachIndexed { i, query ->
                 if(argApplicable(name, query)) {
                     val string = URLDecoder.decode(q.substring(separator + 1), "UTF-8")
-<<<<<<< HEAD
-                    try {
-                        values[i] = readPrimitive(string, query.type)
-                    } catch(e: Throwable) {
-                        // Also try to parse as url-encoded json.
-                        if(query.reader !== null) {
-                            val json = JsonToken(string.byteBuf)
-                            values[i] = query.reader.fromJson(json)
-                        } else throw e
-=======
                     if(string.isNotEmpty()) {
                         try {
                             values[i] = readPrimitive(string, query.type)
                         } catch(e: Throwable) {
                             // Also try to parse as url-encoded json.
-                            if(query.reader !== null) {
+                            if (query.reader !== null) {
                                 val json = JsonToken(string.byteBuf)
-                                values[i] = query.reader!!.fromJson(json)
+                                values[i] = query.reader.fromJson(json)
                             } else throw e
                         }
->>>>>>> 8470d9e3
                     }
                 }
             }
